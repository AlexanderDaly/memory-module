--- conflicted
+++ resolved
@@ -47,13 +47,8 @@
 
 ### 3.1 Serialization
 - [x] Add `serde` support for all core types
-<<<<<<< HEAD
 - [x] Implement `Save`/`Load` traits for the main memory store and components
-- [ ] Add support for multiple storage backends (local file, object storage, databases)
-=======
-- [ ] Implement `Save`/`Load` traits for the main memory store and components
 - [x] Add support for multiple storage backends (local file, object storage, databases)
->>>>>>> 483d0c7d
 - [ ] Implement data format versioning for backward/forward compatibility
 
 ### 3.2 Database Integration
